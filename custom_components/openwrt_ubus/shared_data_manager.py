--- conflicted
+++ resolved
@@ -569,20 +569,8 @@
                     system_info = await system_client.system_info()
                     self._data_cache["system_info"] = system_info  # Store raw data
                     self._last_update["system_info"] = datetime.now()
-<<<<<<< HEAD
             # Use safe get to avoid KeyError if cache not yet populated
             combined_data["system_info"] = self._data_cache.get("system_info", {})
-=======
-            combined_data["system_info"] = self._data_cache["system_info"]
-	
-        if "system_stat" in system_types:
-            if await self._should_update("system_stat"):
-                async with self._update_locks["system_stat"]:
-                    system_stat = await system_client.system_stat()
-                    self._data_cache["system_stat"] = system_stat  # Store raw data
-                    self._last_update["system_stat"] = datetime.now()
-            combined_data["system_stat"] = self._data_cache["system_stat"]
->>>>>>> d64d5def
         
         if "system_board" in system_types:
             if await self._should_update("system_board"):
